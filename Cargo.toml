[package]
<<<<<<< HEAD
name = "keepass-ng"
description = "KeePass .kdbx database file parser with ehancements"
edition = "2018"
=======
name = "keepass"
description = "KeePass .kdbx database file parser"
edition = "2021"
>>>>>>> 2ed78b4f

homepage = "https://github.com/anssip/keepass-rs"
repository = "https://github.com/anssip/keepass-rs"
documentation = "https://docs.rs/keepass-ng"

version = "0.0.4"
authors = [
    "Stefan Seemayer <stefan@seemayer.de>",
    "ssrlive",
    "Anssi Piirainen <iki@iki.fi>",
]
license = "MIT"

readme = "README.md"

[features]
utilities = ["clap", "rpassword", "serialization", "totp"]
serialization = ["serde", "serde_json", "chrono/serde"]
totp = ["totp-lite", "url", "base32"]
save_kdbx4 = []

default = ["save_kdbx4"]

[dependencies]
aes = "0.8"
as-any = "0.3"
base32 = { version = "0.5", optional = true }
base64 = "0.22"
block-modes = "0.9"
byteorder = "1"
cbc = "0.1"
chacha20 = "0.9"
<<<<<<< HEAD
chrono = { version = "0.4.23", default-features = false, features = [
=======
chrono = { version = "0.4", default-features = false, features = [
>>>>>>> 2ed78b4f
    "serde",
    "clock",
    "std",
] }
cipher = { version = "0.4", features = ["std"] }
clap = { version = "4", optional = true, features = ["derive"] }
erased-serde = "0.4"
flate2 = "1"
getrandom = { version = "0.2", features = ["std"] }
hex-literal = "0.4"
hmac = "0.12"
rpassword = { version = "7", optional = true }
rust-argon2 = "2"
salsa20 = "0.10"
secstr = "0.5"
serde = { version = "1", optional = true, features = ["derive"] }
serde_json = { version = "1", optional = true }
sha2 = "0.10"
thiserror = "1"
totp-lite = { version = "2", optional = true }
twofish = "0.7"
url = { version = "2", optional = true }
uuid = { version = "1", features = ["v4", "serde"] }
xml-rs = "0.8"

[dev-dependencies]
rustfmt = "0.10.0"

[[bin]]
# parse a KeePass database and output as a JSON document
name = "kp-dump-json"
required-features = ["utilities"]

[[bin]]
# decrypt a KeePass database and output the inner XML document
name = "kp-dump-xml"
required-features = ["utilities"]

[[bin]]
# decrypt a KeePass database and show the contained data
name = "kp-show-db"
required-features = ["utilities"]

[[bin]]
# decrypt a KeePass database and show the TOTP value for an entry
name = "kp-show-otp"
required-features = ["utilities"]

[[bin]]
# get the version of a KeePass database file
name = "kp-get-version"
required-features = ["utilities"]

[[bin]]
# parse and write a KeePass database (to check if all fields are kept)
name = "kp-rewrite"
required-features = ["utilities", "save_kdbx4"]<|MERGE_RESOLUTION|>--- conflicted
+++ resolved
@@ -1,13 +1,7 @@
 [package]
-<<<<<<< HEAD
 name = "keepass-ng"
 description = "KeePass .kdbx database file parser with ehancements"
-edition = "2018"
-=======
-name = "keepass"
-description = "KeePass .kdbx database file parser"
 edition = "2021"
->>>>>>> 2ed78b4f
 
 homepage = "https://github.com/anssip/keepass-rs"
 repository = "https://github.com/anssip/keepass-rs"
@@ -40,11 +34,7 @@
 byteorder = "1"
 cbc = "0.1"
 chacha20 = "0.9"
-<<<<<<< HEAD
-chrono = { version = "0.4.23", default-features = false, features = [
-=======
 chrono = { version = "0.4", default-features = false, features = [
->>>>>>> 2ed78b4f
     "serde",
     "clock",
     "std",
