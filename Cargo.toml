[package]
name = "keepass"
description = "KeePass .kdbx database file parser"
edition = "2018"

homepage = "https://github.com/sseemayer/keepass-rs"
repository = "https://github.com/sseemayer/keepass-rs"
documentation = "https://docs.rs/keepass"

version = "0.4.10"
authors = ["Stefan Seemayer <stefan@seemayer.de>"]
license = "MIT"

readme = "README.md"

[features]
utilities = ["clap", "rpassword"]

default = []

[dependencies]
byteorder = "1"
flate2 = "1"

secstr = "0.5"

xml-rs = "0.8"
base64 = "0.20"
hex-literal = "0.3"

rust-argon2 = "1.0"
sha2 = "0.10"
aes = "0.8"
block-modes = "0.9"
hmac = "0.12"
salsa20 = "0.10"
chacha20 = "0.9"
cipher = "0.4"
twofish = "0.7"
cbc = "0.1"
<<<<<<< HEAD
=======

>>>>>>> 18781ece
chrono = "0.4"

# dependencies for command-line utilities
clap = { version = "3.1.8", optional = true }
rpassword = { version = "6.0.1", optional = true }

[[bin]]
name = "kp-dump-xml"
required-features = ["utilities"]

[[bin]]
name = "kp-show-db"
required-features = ["utilities"]<|MERGE_RESOLUTION|>--- conflicted
+++ resolved
@@ -38,10 +38,7 @@
 cipher = "0.4"
 twofish = "0.7"
 cbc = "0.1"
-<<<<<<< HEAD
-=======
 
->>>>>>> 18781ece
 chrono = "0.4"
 
 # dependencies for command-line utilities
