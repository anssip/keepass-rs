--- conflicted
+++ resolved
@@ -1,40 +1,4 @@
-<<<<<<< HEAD
-//! keepass: KeePass .kdbx database file parser for Rust
-//!
-//!
-//! ```
-//! extern crate keepass;
-//!
-//! use keepass::{Database, NodeRef, Result, Error};
-//! use std::fs::File;
-//!
-//! fn main() -> Result<()> {
-//!     // Open KeePass database
-//!     let path = std::path::Path::new("tests/resources/test_db_with_password.kdbx");
-//!     let db = Database::open(&mut File::open(path)?, Some("demopass"), None)?;
-//!
-//!     // Iterate over all Groups and Nodes
-//!     for node in &db.root {
-//!         match node {
-//!             NodeRef::Group(g) => {
-//!                 println!("Saw group '{0}'", g.name);
-//!             },
-//!             NodeRef::Entry(e) => {
-//!                 let title = e.get_title().unwrap_or("(no title)");
-//!                 let user = e.get_username().unwrap_or("(no user)");
-//!                 let pass = e.get_password().unwrap_or("(no password)");
-//!                 println!("Entry '{0}': '{1}' : '{2}'", title, user, pass);
-//!             }
-//!         }
-//!     }
-//!
-//!     Ok(())
-//! }
-//! ```
-
-=======
 #![doc = include_str!("../README.md")]
->>>>>>> 18781ece
 #![recursion_limit = "1024"]
 
 mod config;
